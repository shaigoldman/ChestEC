import numpy as np
import pandas as pd
import scipy.io as sio

from cmlreaders import CMLReader, get_data_index
from th_eventreader import TH_EventReader

from ptsa.data.filters import ButterworthFilter
from ptsa.data.filters import MorletWaveletFilter
from ptsa.data.filters import ResampleFilter
from ptsa.data.timeseries import TimeSeries


def subject_id(subject, montage):
    return (subject if montage == 0
                else f"{subject}_{int(montage)}")


def get_nav_epochs(path):
    """ Given path data of 1 event, determine the start
        and end of the navigation epoch.
        
        Args:
            path (list): list of path datapoints each containing
                ['mstime', 'x', 'y', 'heading']
        
        Returns:
            base_start (int): start of the baseline data, in mstime.
            move_start (int): start of the navigation epoch, in msitme.
    """
    xs = [p['x'] for p in path]
    ys = [p['y'] for p in path]
    dirs = [p['heading'] for p in path]
    ts = [p['mstime'] for p in path]

    started = False
    move_start = ts[-1]
    move_end = ts[-1]
    for i, (x,y,d,t) in enumerate(zip(xs, ys, dirs, ts)):
        if ((i>0) and
            ((x!=xs[i-1])
             or (y!=ys[i-1])
             or (d!=dirs[i-1])
                )):
            move_start = t
            started = True
        elif started:
            move_end = t
            break
    
    return move_start, move_end


def get_all_events(**subject_dict):
    
    df = get_data_index('r1')
    df = df[(df['experiment']==subject_dict['experiment'])
                 & (df['subject']==subject_dict['subject'])
                 & (df['montage']==subject_dict['montage'])
                ]
    original_sessions = df['original_session'].values
    sessions = df['session'].values

    all_events = []
    try:
        for session in sessions:
            all_events.append(TH_EventReader.get_events(
                subj=subject_dict['subject'], montage=subject_dict['montage'],
                session=session, exp=subject_dict['experiment']))
            
    except FileNotFoundError:
        for session in original_sessions:
            all_events.append(TH_EventReader.get_events(
                subj=subject_dict['subject'], montage=subject_dict['montage'],
                session=session, exp=subject_dict['experiment']))
            
    all_events = pd.concat(all_events)
    all_events.index = range(len(all_events))
    
    all_events = all_events[all_events['eegfile']!= '']
    
    if len(all_events['eegfile'].unique())>len(all_events['session'].unique()):
        # sometimes the eegfile splits in the middle of a session. This makes it
        # difficult to get data from the start of the first event with the new 
        # eegfile since part of the data will be at the end of the previous eegfile.
        # the best way to deal with it is to remove those events.
        bad_events = []
        for iloc, (i, row) in enumerate(all_events[['eegfile', 'session']].iterrows()):
            if row['eegfile'] != all_events.iloc[iloc-1]['eegfile']:
                if row['session'] == all_events.iloc[iloc-1]['session']:
                    bad_events.append(i)
        all_events = all_events[~all_events.index.isin(bad_events)]
<<<<<<< HEAD
        
=======

>>>>>>> 5fb3ee09
    move_starts = []
    move_ends = []
    for i, event in all_events.iterrows():
        move_start, move_end = get_nav_epochs(event['pathInfo'])
        move_starts.append(move_start)
        move_ends.append(move_end)
    all_events['move_start'] = move_starts
    all_events['move_ends'] = move_ends
    
    return all_events


def load_matlab_contacts(subject, montage, load_type='contacts'):
    """ This is more consistent than cmlreaders version which breaks
        sometimes for no reason. Its also a lot more obvious what
        is going on whereas with cmlreaders its kinda a mystery :)
    """
    subj_str = subject_id(subject, montage)
    if load_type=='contacts':
        load_type = 'monopol'
    elif load_type=='pairs':
        load_type='bipol'
    else:
        raise ValueError(f"load type must be 'pairs' or 'contacts': {load} is invalid load_type.'")
        
    path = f'/data/eeg/{subj_str}/tal/{subj_str}_talLocs_database_{load_type}.mat'
    contacts = pd.DataFrame(sio.loadmat(path, squeeze_me=True)['talStruct'])
    
    if subject=='R1059J' and montage==1:
        # this contact is a duplicate of contact 114 
        contacts = contacts[contacts['channel'] != 113]
        contacts.index = range(len(contacts))
    
    return contacts


def load_contacts(load_type='contacts', **subject_dict):
    
    reader = CMLReader(**subject_dict)
    contacts = reader.load(load_type)
    
    matlab_contacts = load_matlab_contacts(
        subject_dict['subject'], subject_dict['montage'])
    for i in range(1,6):
        contacts[f'Loc{i}'] = matlab_contacts[f'Loc{i}']
    
    if not 'stein.region' in contacts:
        contacts['stein.region'] = np.nan
        
        if 'locTag' in matlab_contacts:
            loctags =  np.array([t if len(t)>0 else np.nan
                        for t in matlab_contacts['locTag']])
            contacts['stein.region'] = loctags

    contacts['stein.hemi'] = [np.nan if pd.isnull(t) or t == 'nan'
                              else t.split(' ')[0]
                              for t in contacts['stein.region']]
    contacts['stein.name'] = [np.nan if pd.isnull(t) or t == 'nan'
                                else ' '.join(t.split(' ')[1:])
                                for t in contacts['stein.region']]
    
    return contacts


def get_region_contacts(region, rcalc, contacts):
    return contacts[contacts[rcalc]==region]['contact'].values


def make_events_first_dim(ts, event_dim_str='event'):
    """
    Transposes a TimeSeries object to have the events dimension first. Returns transposed object.
    From jfmiller's miller_ecog_tools.
    """

    # if events is already the first dim, do nothing
    if ts.dims[0] == event_dim_str:
        return ts

    # make sure events is the first dim because I think it is better that way
    ev_dim = np.where(np.array(ts.dims) == event_dim_str)[0]
    new_dim_order = np.hstack([ev_dim, np.setdiff1d(range(ts.ndim), ev_dim)])
    ts = ts.transpose(*np.array(ts.dims)[new_dim_order])
    return ts


def load_eeg(events, which_contacts, 
             rel_start_ms, rel_stop_ms, buf_ms,
             noise_freq=[58., 62.], resample_freq=None,
             pass_band=None, do_average_ref=True,
             **subject_dict,
            ):
    
    if buf_ms is not None:
        start = rel_start_ms - buf_ms
        stop = rel_stop_ms + buf_ms
    
    reader = CMLReader(**subject_dict)
    elec_scheme = load_contacts(**subject_dict)
    
    loaded = False
    while not loaded:
        try:
            eeg = reader.load_eeg(
                events, scheme=elec_scheme,
                rel_start=start, rel_stop=stop, 
            ).to_ptsa()
            loaded=True
        except KeyError as ke:
            bad_contact = int(str(ke).replace("'", ''))
            if bad_contact in which_contacts:
                raise ke
            elec_scheme = elec_scheme[elec_scheme['contact'] != bad_contact]
    
    # now auto cast to float32 to help with memory issues with high sample rate data
    eeg.data = eeg.data.astype('float32')

    if do_average_ref:
        # compute average reference by subracting the mean across channels
        eeg = eeg - eeg.mean(dim='channel')
    
    # reorder dims
    eeg = make_events_first_dim(eeg)
    
    # filter channels to only desired contacts
    contact_locs = [elec_scheme[elec_scheme['contact']==c].iloc[0].name
                    for c in which_contacts]
    eeg = eeg[:,  contact_locs, :]
        
    # filter line noise
    if noise_freq is not None:
        b_filter = ButterworthFilter(eeg, noise_freq, filt_type='stop', order=4)
        filt = b_filter.filter()
        # I'm not sure why, but for subj R1241J this is necessary:
        filt['event'] = eeg['event']
        eeg[:] = filt

    # resample if desired. Note: can be a bit slow especially if have a lot of eeg data
    if resample_freq is not None:
        eeg_resamp = []
        for this_chan in range(eeg.shape[1]):
            r_filter = ResampleFilter(eeg[:, this_chan:this_chan + 1], resample_freq)
            eeg_resamp.append(r_filter.filter())
        coords = {x: eeg[x] for x in eeg.coords.keys()}
        coords['time'] = eeg_resamp[0]['time']
        coords['samplerate'] = resample_freq
        dims = eeg.dims
        eeg = TimeSeries.create(np.concatenate(eeg_resamp, axis=1),
                                resample_freq, coords=coords,
                                dims=dims)

    # do band pass if desired.
    if pass_band is not None:
        eeg = ButterworthFilter(eeg, pass_band, filt_type='pass', order=4).filter()
        
    eeg = make_events_first_dim(eeg)
    
    return eeg<|MERGE_RESOLUTION|>--- conflicted
+++ resolved
@@ -90,11 +90,6 @@
                 if row['session'] == all_events.iloc[iloc-1]['session']:
                     bad_events.append(i)
         all_events = all_events[~all_events.index.isin(bad_events)]
-<<<<<<< HEAD
-        
-=======
-
->>>>>>> 5fb3ee09
     move_starts = []
     move_ends = []
     for i, event in all_events.iterrows():
