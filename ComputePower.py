import pandas as pd
import numpy as np
import xarray as xr
import numexpr
import bottleneck as bn

import scipy.signal # to use signal.hilbert
import scipy.fftpack # to use fftpack.next_fast_len
from scipy.stats.mstats import zscore

from ptsa.data.timeseries import TimeSeries
from ptsa.data.filters import MorletWaveletFilter
from ptsa.data.filters import ButterworthFilter

import Reader


def compute_hilbert(eeg):
    """ Computes power using hilbert transform. Based off code
        the youtube series I reference in the comments of the code.
    """
    # Using modified hilbert function for speed (see https://github.com/scipy/scipy/issues/6324)
    fast_hilbert = lambda x: scipy.signal.hilbert(
        x, scipy.fftpack.next_fast_len(x.shape[-1])
    )[:, :, :x.shape[-1]]
    # abs(hilbert) gives the amplitute, sqaure(amplitute) gives power.
    # see: https://www.youtube.com/watch?v=VyLU8hlhI-I&t=421s
    amp = np.abs(fast_hilbert(eeg))
    hilbert = np.square(amp)
    # ("TimeSeries" is a class from ptsa)
    hilbert_pow = TimeSeries(data=hilbert, 
                             coords=eeg.coords, 
                             dims=eeg.dims
                            )
    return hilbert_pow


def compute_wavelet(eeg, freqs, wave_num=6,
                    output='power', log_power=True,
                    mean_over_freqs=False,
                   ):

    wave_pow = MorletWaveletFilter(
        eeg, freqs, output=output, width=wave_num,
        cpus=12, verbose=False).filter()
    
    if output=='power' and log_power:
        data = wave_pow.data
        wave_pow.data = numexpr.evaluate('log10(data)')
       
    if mean_over_freqs:
        wave_pow = wave_pow.mean(dim='frequency')
    
    return wave_pow


def get_time_bins(window_size, window_step, start, end):
    
    time_bins = [[i, i+window_size]
                 for i in np.arange(start,
                                    end+window_step,
                                    window_step)
                ]
    time_bins = pd.DataFrame(
        time_bins, columns=['start', 'end'],
        index=range(len(time_bins))
    )
    return time_bins


def compute_power(eeg, freq_band, buf_ms,
                  window_size=None, window_step=100,
<<<<<<< HEAD
                  transform='wavelet',
                  **kwargs):
=======
                  transform='hilbert',
                  **wave_kwargs):
>>>>>>> 5fb3ee09
    
    if transform == 'hilbert':
        filt_eeg = ButterworthFilter(
            eeg, freq_band, filt_type='pass', order=4
        ).filter()
        powers = compute_hilbert(filt_eeg)
        
    elif transform == 'wavelet':
        
<<<<<<< HEAD
        num_freqs = int(freq_band[1]-freq_band[0]) * 5
=======
        num_freqs = int(freq_band[1]-freq_band[0]) * 2
>>>>>>> 5fb3ee09
        
        freqs = np.geomspace(*freq_band, num_freqs)
        powers = compute_wavelet(
            eeg, freqs, mean_over_freqs=True,
<<<<<<< HEAD
            **kwargs
=======
            **wave_kwargs
>>>>>>> 5fb3ee09
        )

    else:
        raise ValueError(f'Transform {transform} is invalid. Pick from ["hilbert", "wavelet"]')
    
    if buf_ms:
        powers = powers.remove_buffer(buf_ms/1000.)
<<<<<<< HEAD
    
=======

>>>>>>> 5fb3ee09
    # take the mean of each time bin, if given
    # create a new timeseries for each bin and the
    # concat and add in new time dimension. This code
    # fragment is from jfmiller.
    if window_size is not None:

        time_bins = get_time_bins(window_size, window_step,
                                  start=powers.time.data[0],
                                  end=powers.time.data[-1]
                                 )

        # figure out window size based on sample rate\
        window_size = int(window_size * powers.samplerate.data / 1000.)

        # compute moving average with window size that we want to average over (in samples)
        pow_move_mean = bn.move_mean(powers.data, window=window_size, axis=2)

        # reduce to just windows that are centered on the times we want
        powers.data = pow_move_mean
        powers = powers[:, :, np.searchsorted(powers.time.data, time_bins.iloc[:, 1].values) - 1]

        # set the times bins to be the new times bins (ie, the center of the bins)
        powers['time'] = time_bins.mean(axis=1).values
    
    return powers


def get_basepow(events, freq_band, which_contacts, buf_ms,
<<<<<<< HEAD
                subject_dict, **kwargs):
=======
                subject_dict, eeg_kwargs={}, pow_kwargs={}, wave_kwargs={}):
>>>>>>> 5fb3ee09
    """ Get pre-trial baseline powers.
    
        Args:
            events (pd.DataFrame)
            freq_band (list): two floats.
            which_contacts (list of ints)
            buf_ms (int or float)
            subject_dict (dict):
                ['subject', 'montage', 'experiment', 'localization']
            eeg_kwargs (dict):
                [noise_freq=[58., 62.], resample_freq=None]
            pow_kwargs (dict):
                [window_size=None, window_step=100, transform='hilbert']
            wave_kwargs (dict):
                [wave_num=6, log_power=True]
            
    """
    besepow_mu = []
    basepow_std = []
    
    sessions = events['session'].drop_duplicates()
    for i, (s, session) in enumerate(sessions.iteritems()):

        sess_mu = []
        sess_std = []

        sess_trials = events[
            events['session']==session]['trial'].drop_duplicates()
        for e, trial in sess_trials.iteritems():
            # ^ this will give e as the index of the first event from each trial
            event = events.loc[e]

            # determine baseline starts and stops
            rel_start_ms = event['baseline_start'] - event['mstime']
            rel_stop_ms = event['baseline_end'] - event['mstime']

            # load baseline eeg and power
            pre_trial_eeg = Reader.load_eeg(
<<<<<<< HEAD
                events.loc[e:e], contacts=which_contacts,
                rel_start_ms=rel_start_ms, rel_stop_ms=rel_stop_ms,
                buf_ms=buf_ms, do_average_ref=False,
                **subject_dict, **kwargs
            )
            pre_trial_power = compute_power(
                pre_trial_eeg, freq_band, buf_ms=buf_ms,
                **kwargs
=======
                events.loc[e:e], which_contacts=which_contacts,
                rel_start_ms=rel_start_ms, rel_stop_ms=rel_stop_ms,
                buf_ms=buf_ms, do_average_ref=True,
                **subject_dict, **eeg_kwargs,
            )
            pre_trial_power = compute_power(
                pre_trial_eeg, freq_band, buf_ms=buf_ms,
                **pow_kwargs, **wave_kwargs
>>>>>>> 5fb3ee09

            )

            # get mean and std for each channel
            sess_mu.append(pre_trial_power.mean(dim=['event', 'time']))
            sess_std.append(pre_trial_power.std(dim=['event', 'time']))

        # add session averages accross trials to mu and std lists
        besepow_mu.append(xr.DataArray(sess_mu, coords=[sess_trials.values, pre_trial_power.channel],
                               dims=['trial', 'channel']).mean(dim='trial'))
        basepow_std.append(xr.DataArray(sess_std, coords=[sess_trials.values, pre_trial_power.channel],
                               dims=['trial', 'channel']).mean(dim='trial'))

    # convert to xarrays
    basepow = xr.DataArray([besepow_mu, basepow_std],
                           coords=[['mu', 'std'], sessions, pre_trial_power.channel],
                           dims=['zstat', 'session', 'channel'])

    return basepow


def zscore_powers(powers, basepow):
    
    powers = powers.copy() # dont want to change anything in place
    
    # z score each session based on its own baseline
    sessions = np.unique(powers.event.values['session'])
    for session in sessions:
        sess_locs = powers.event.values['session']==session
        # zscore will work accross channels, for all events in this session
        powers[sess_locs] -= basepow[basepow.zstat=='mu', session].squeeze()
        powers[sess_locs] /= basepow[basepow.zstat=='std', session].squeeze()
        
    return powers


<<<<<<< HEAD
def zscore_eeg(eeg_pow):
=======
def zscore_old(eeg_pow):
>>>>>>> 5fb3ee09
    
    z_pow = zscore(eeg_pow, axis=eeg_pow.get_axis_num('time'))
    z_pow = TimeSeries(data=z_pow, coords=eeg_pow.coords,
                       dims=eeg_pow.dims)  
    return z_pow<|MERGE_RESOLUTION|>--- conflicted
+++ resolved
@@ -70,14 +70,9 @@
 
 def compute_power(eeg, freq_band, buf_ms,
                   window_size=None, window_step=100,
-<<<<<<< HEAD
                   transform='wavelet',
                   **kwargs):
-=======
-                  transform='hilbert',
-                  **wave_kwargs):
->>>>>>> 5fb3ee09
-    
+
     if transform == 'hilbert':
         filt_eeg = ButterworthFilter(
             eeg, freq_band, filt_type='pass', order=4
@@ -85,21 +80,12 @@
         powers = compute_hilbert(filt_eeg)
         
     elif transform == 'wavelet':
-        
-<<<<<<< HEAD
         num_freqs = int(freq_band[1]-freq_band[0]) * 5
-=======
-        num_freqs = int(freq_band[1]-freq_band[0]) * 2
->>>>>>> 5fb3ee09
         
         freqs = np.geomspace(*freq_band, num_freqs)
         powers = compute_wavelet(
             eeg, freqs, mean_over_freqs=True,
-<<<<<<< HEAD
             **kwargs
-=======
-            **wave_kwargs
->>>>>>> 5fb3ee09
         )
 
     else:
@@ -107,11 +93,6 @@
     
     if buf_ms:
         powers = powers.remove_buffer(buf_ms/1000.)
-<<<<<<< HEAD
-    
-=======
-
->>>>>>> 5fb3ee09
     # take the mean of each time bin, if given
     # create a new timeseries for each bin and the
     # concat and add in new time dimension. This code
@@ -140,11 +121,7 @@
 
 
 def get_basepow(events, freq_band, which_contacts, buf_ms,
-<<<<<<< HEAD
                 subject_dict, **kwargs):
-=======
-                subject_dict, eeg_kwargs={}, pow_kwargs={}, wave_kwargs={}):
->>>>>>> 5fb3ee09
     """ Get pre-trial baseline powers.
     
         Args:
@@ -183,8 +160,7 @@
 
             # load baseline eeg and power
             pre_trial_eeg = Reader.load_eeg(
-<<<<<<< HEAD
-                events.loc[e:e], contacts=which_contacts,
+                events.loc[e:e], which_contacts=which_contacts,
                 rel_start_ms=rel_start_ms, rel_stop_ms=rel_stop_ms,
                 buf_ms=buf_ms, do_average_ref=False,
                 **subject_dict, **kwargs
@@ -192,17 +168,6 @@
             pre_trial_power = compute_power(
                 pre_trial_eeg, freq_band, buf_ms=buf_ms,
                 **kwargs
-=======
-                events.loc[e:e], which_contacts=which_contacts,
-                rel_start_ms=rel_start_ms, rel_stop_ms=rel_stop_ms,
-                buf_ms=buf_ms, do_average_ref=True,
-                **subject_dict, **eeg_kwargs,
-            )
-            pre_trial_power = compute_power(
-                pre_trial_eeg, freq_band, buf_ms=buf_ms,
-                **pow_kwargs, **wave_kwargs
->>>>>>> 5fb3ee09
-
             )
 
             # get mean and std for each channel
@@ -238,11 +203,7 @@
     return powers
 
 
-<<<<<<< HEAD
-def zscore_eeg(eeg_pow):
-=======
 def zscore_old(eeg_pow):
->>>>>>> 5fb3ee09
     
     z_pow = zscore(eeg_pow, axis=eeg_pow.get_axis_num('time'))
     z_pow = TimeSeries(data=z_pow, coords=eeg_pow.coords,
